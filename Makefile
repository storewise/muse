LD_FLAGS := -X 'main.githash=`git rev-parse --short HEAD`' \
           -X 'main.builddate=`date`'
IMAGE := ghcr.io/storewise/muse/muse
TAG := $(shell date '+%Y%m%d%H%M')
bold := $(shell tput bold)
sgr0 := $(shell tput sgr0)

# all builds a binary with the current commit hash
all: bin/muse bin/musec
	@

# static is like all, but for static binaries
static:
	go install -ldflags "$(ldflags) -s -w -extldflags='-static'" -tags='timetzdata' ./cmd/...

# dev builds a binary with dev constants
dev:
	go install -ldflags "$(LD_FLAGS)" -tags='dev' ./cmd/...

test:
	go test -short ./...

test-long:
	go test -v -race ./...

bench:
	go test -v -run=XXX -bench=. ./...

lint:
	@golint ./...
<<<<<<< HEAD
	@golangci-lint run ./...

bin/muse bin/musec:
	@echo "$(bold)Building binaries$(sgr0)"
	@mkdir -p bin
	GOARCH=amd64 GOOS=linux go build -ldflags "$(LD_FLAGS)" -o bin ./cmd/...

build: bin/muse bin/musec
	@echo "$(bold)Building a Docker image$(sgr0)"
	docker build -t $(IMAGE):$(TAG) -f build/Dockerfile .

clean:
	@rm -rf bin/*

.PHONY: all dev test test-long bench lint build clean
=======
	@golangci-lint run \
		--enable-all \
		--disable=lll \
		--disable=gocyclo \
		--disable=prealloc \
		--disable=interfacer \
		--disable=unparam \
		--disable=gocritic \
		--disable=dupl \
		--disable=errcheck \
		--disable=gochecknoglobals \
		--disable=funlen \
		--skip-dirs=internal \
		./...

.PHONY: all static dev test test-long bench lint
>>>>>>> d3903494
<|MERGE_RESOLUTION|>--- conflicted
+++ resolved
@@ -28,7 +28,6 @@
 
 lint:
 	@golint ./...
-<<<<<<< HEAD
 	@golangci-lint run ./...
 
 bin/muse bin/musec:
@@ -43,22 +42,4 @@
 clean:
 	@rm -rf bin/*
 
-.PHONY: all dev test test-long bench lint build clean
-=======
-	@golangci-lint run \
-		--enable-all \
-		--disable=lll \
-		--disable=gocyclo \
-		--disable=prealloc \
-		--disable=interfacer \
-		--disable=unparam \
-		--disable=gocritic \
-		--disable=dupl \
-		--disable=errcheck \
-		--disable=gochecknoglobals \
-		--disable=funlen \
-		--skip-dirs=internal \
-		./...
-
-.PHONY: all static dev test test-long bench lint
->>>>>>> d3903494
+.PHONY: all static dev test test-long bench lint build clean